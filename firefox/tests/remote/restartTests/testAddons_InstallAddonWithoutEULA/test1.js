/* This Source Code Form is subject to the terms of the Mozilla Public
 * License, v. 2.0. If a copy of the MPL was not distributed with this
 * file, You can obtain one at http://mozilla.org/MPL/2.0/. */

"use strict";

// Include required modules
var addons = require("../../../../lib/addons");
var { assert } = require("../../../../../lib/assertions");
var modalDialog = require("../../../../lib/modal-dialog");
var prefs = require("../../../../lib/prefs");
var tabs = require("../../../../lib/tabs");
var toolbars = require("../../../../lib/toolbars");

const PREF_INSTALL_DIALOG = "security.dialog_enable_delay";
const PREF_XPI_WHITELIST = "xpinstall.whitelist.add";

const INSTALL_DIALOG_DELAY = 1000;
const TIMEOUT_DOWNLOAD = 25000;

const ADDON = {
  name: "Nightly Tester Tools",
  url: "https://addons.mozilla.org/en-US/firefox/addon/nightly-tester-tools/"
};

function setupModule(aModule) {
  aModule.controller = mozmill.getBrowserController();

  aModule.addonsManager = new addons.AddonsManager(aModule.controller);
  aModule.locationBar = new toolbars.locationBar(aModule.controller);

  addons.setDiscoveryPaneURL("about:home");

  prefs.preferences.setPref(PREF_INSTALL_DIALOG, INSTALL_DIALOG_DELAY);

  persisted.addon = ADDON;

  tabs.closeAllTabs(aModule.controller);
}

function teardownModule(aModule) {
  // Bug 951138
  // Mozprofile doesn't clear this pref while it is clearing all permissions
  prefs.preferences.clearUserPref(PREF_XPI_WHITELIST);

  tabs.closeAllTabs(aModule.controller);

  aModule.controller.restartApplication();
}

/**
 * Installs an Addon without EULA from addons.mozilla.org
 */
function testInstallAddonWithEULA() {
  controller.open(ADDON.url);
  controller.waitForPageLoad();

  var addonPage = new addons.AMOAddonPage(controller);
  var addButton = addonPage.getElement({type: "install-button"});
  var md = new modalDialog.modalDialog(controller.window);

  // Install the add-on
  md.start(aController => {
    // Wait for the 'addon-install-complete' notification to show
    locationBar.waitForNotificationPanel(() => {
      addons.handleInstallAddonDialog(aController);
    }, {type: "notification"});
  });

  locationBar.waitForNotificationPanel(() => {
    addButton.click();
  }, {type: "notification"});

  md.waitForDialog(TIMEOUT_DOWNLOAD);
}

setupModule.__force_skip__ = "Bug 1016988 - aWindow.QueryInterface is not a function";
<<<<<<< HEAD
teardownModule.__force_skip__ = "Bug 1016988 - aWindow.QueryInterface is not a function";
=======
teardownModule.__force_skip__ = "Bug 1016988 - aWindow.QueryInterface is not a function";
>>>>>>> e3e7f453
<|MERGE_RESOLUTION|>--- conflicted
+++ resolved
@@ -75,8 +75,4 @@
 }
 
 setupModule.__force_skip__ = "Bug 1016988 - aWindow.QueryInterface is not a function";
-<<<<<<< HEAD
-teardownModule.__force_skip__ = "Bug 1016988 - aWindow.QueryInterface is not a function";
-=======
-teardownModule.__force_skip__ = "Bug 1016988 - aWindow.QueryInterface is not a function";
->>>>>>> e3e7f453
+teardownModule.__force_skip__ = "Bug 1016988 - aWindow.QueryInterface is not a function";