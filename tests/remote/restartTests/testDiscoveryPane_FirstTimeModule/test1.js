--- conflicted
+++ resolved
@@ -88,18 +88,9 @@
   controller.click(installButton);
 }
 
-<<<<<<< HEAD
 // Bug 732353 - Disable all Discovery Pane tests
 //              due to unpredictable web dependencies
 setupModule.__force_skip__ = "Bug 732353 - Disable all Discovery Pane tests " +
                              "due to unpredictable web dependencies";
 teardownModule.__force_skip__ = "Bug 732353 - Disable all Discovery Pane tests " +
-                                "due to unpredictable web dependencies";
-=======
-// Bug 664018
-// 'First Time' add-ons are incompatible with this version of Firefox
-setupModule.__force_skip__ = "Bug 664018 - 'First Time' add-ons are incompatible " +
-                             "with this version of Firefox";
-teardownModule.__force_skip__ = "Bug 664018 - 'First Time' add-ons are incompatible " +
-                                "with this version of Firefox";
->>>>>>> 54d00369
+                                "due to unpredictable web dependencies";