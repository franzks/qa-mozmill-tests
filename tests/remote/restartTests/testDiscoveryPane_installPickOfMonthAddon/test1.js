--- conflicted
+++ resolved
@@ -75,19 +75,9 @@
   assert.ok(am.isAddonInstalled({addon: addon}), "Add-on has been installed");
 }
 
-<<<<<<< HEAD
 // XXX: Bug 688146
 //      Pick of the Month add-ons are not compatible with this version of Firefox
 setupModule.__force_skip__ = "Bug 688146 - 'Pick of the Month' add-ons " +
                              "are not compatible with this version of Firefox";
 teardownModule.__force_skip__ = "Bug 688146 - 'Pick of the Month' add-ons " +
-                                "are not compatible with this version of Firefox";
-=======
-// Bug 657492
-// Skip because the Mozilla's pick of the month add-on is not compatible with
-// Nightly builds
-setupModule.__force_skip__ = "Bug 657492 - 'Pick of the Month' add-ons " +
-                             "are only compatible with Release and Beta builds";
-teardownModule.__force_skip__ = "Bug 657492 - 'Pick of the Month' add-ons " +
-                                "are only compatible with Release and Beta builds";
->>>>>>> 54d00369
+                                "are not compatible with this version of Firefox";