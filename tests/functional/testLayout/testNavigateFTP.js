/* This Source Code Form is subject to the terms of the Mozilla Public
 * License, v. 2.0. If a copy of the MPL was not distributed with this
 * file, You can obtain one at http://mozilla.org/MPL/2.0/. */

const TIMEOUT = 5000;
<<<<<<< HEAD
=======

const TEST_URL = "ftp://ftp.mozilla.org/pub/";
>>>>>>> e07b9e46

var setupModule = function(module) {
  controller = mozmill.getBrowserController();
}

var testNavigateFTP = function () {
  // opens the mozilla.org ftp page then navigates through a couple levels.
  controller.open(TEST_URL);
  controller.waitForPageLoad();

  var firefox = new elementslib.Link(controller.tabs.activeTab, 'firefox');
  controller.waitThenClick(firefox, TIMEOUT);
  controller.waitForPageLoad();

  var nightly = new elementslib.Link(controller.tabs.activeTab, 'nightly');
  controller.waitThenClick(nightly, TIMEOUT);
  controller.waitForPageLoad();

  var latestLink = new elementslib.Link(controller.tabs.activeTab, 'latest-trunk');
  controller.waitForElement(latestLink, TIMEOUT);
}

/**
 * Map test functions to litmus tests
 */
// testNavigateFTP.meta = {litmusids : [7962]};<|MERGE_RESOLUTION|>--- conflicted
+++ resolved
@@ -3,11 +3,7 @@
  * file, You can obtain one at http://mozilla.org/MPL/2.0/. */
 
 const TIMEOUT = 5000;
-<<<<<<< HEAD
-=======
-
 const TEST_URL = "ftp://ftp.mozilla.org/pub/";
->>>>>>> e07b9e46
 
 var setupModule = function(module) {
   controller = mozmill.getBrowserController();
