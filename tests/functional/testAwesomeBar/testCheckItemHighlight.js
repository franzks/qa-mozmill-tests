/* This Source Code Form is subject to the terms of the Mozilla Public
 * License, v. 2.0. If a copy of the MPL was not distributed with this
 * file, You can obtain one at http://mozilla.org/MPL/2.0/. */

// Include required modules
var {assert, expect} = require("../../../lib/assertions");
var places = require("../../../lib/places");
var prefs = require("../../../lib/prefs");
var toolbars = require("../../../lib/toolbars");

const PLACES_DB_TIMEOUT = 4000;

const LOCAL_TEST_FOLDER = collector.addHttpResource('../../../data/');
const LOCAL_TEST_PAGES = [
  {URL: LOCAL_TEST_FOLDER + 'layout/mozilla_community.html',
   name: "community" }
];

const PREF_LOCATION_BAR_SUGGEST = "browser.urlbar.default.behavior";

var setupModule = function() {
  controller = mozmill.getBrowserController();
  locationBar =  new toolbars.locationBar(controller);

  // Clear complete history so we don't get interference from previous entries
  places.removeAllHistory();

  // Location bar suggests "History and Bookmarks"
  prefs.preferences.setPref(PREF_LOCATION_BAR_SUGGEST, 0);
}

var teardownModule = function() {
  locationBar.autoCompleteResults.close(true);
  prefs.preferences.clearUserPref(PREF_LOCATION_BAR_SUGGEST);
}

/**
 * Check matched awesomebar items are highlighted.
 */
var testCheckItemHighlight = function() {
  // Open the test page then about:blank to set up the test test environment
  controller.open(LOCAL_TEST_PAGES[0].URL);
  controller.waitForPageLoad();
  controller.open("about:blank");
  controller.waitForPageLoad();

  // Wait for 4 seconds to work around Firefox LAZY ADD of items to the DB
  controller.sleep(PLACES_DB_TIMEOUT);

  // Focus the locationbar, delete any contents there, then type in a match string
  locationBar.clear();

  // Type the page name into the location bar
  locationBar.type(LOCAL_TEST_PAGES[0].name);

  // Wait for the location bar to contain the entire test string
  controller.waitFor(function () {
    return locationBar.value === LOCAL_TEST_PAGES[0].name;
  }, "Location bar contains the entered string - got '" +
    locationBar.value + "', expected '" + LOCAL_TEST_PAGES[0].name + "'");

  // Check the autocomplete list is open
  controller.waitFor(function () {
    return locationBar.autoCompleteResults.isOpened == true;
  }, "Autocomplete popup has been opened - got '" +
    locationBar.autoCompleteResults.isOpened + "', expected 'true'");

  // Result to check for underlined text
  var richlistItem = locationBar.autoCompleteResults.getResult(0);

  checkAwesomebarResults(richlistItem, "title");
  checkAwesomebarResults(richlistItem, "url");

  locationBar.autoCompleteResults.close();
}

/**
 * Check the awesomebar results against what was typed
 *
 * @param {object} aResult
 *        A matching entry from the awesomebar
 * @param {string} aType
 *        The type of result
 */
function checkAwesomebarResults(aResult, aType) {
  // Get a list of any underlined autocomplete results
  var underlined = locationBar.autoCompleteResults.
                   getUnderlinedText(aResult, aType);

  // Check that there is only 1 entry
<<<<<<< HEAD
  controller.assert(function () {
    return underlined.length === 1;
  }, "Only one autocompleted result is underlined - got '" +
     underlined.length + "', expected '1'");
=======
  assert.equal(underlined.length, 1,
               "Only one autocompleted result is underlined");
>>>>>>> 3439904e

  // Check that the underlined URL matches the entered URL
  underlined.forEach(function (aElement, aIndex) {
    expect.waitFor(function () {
      return aElement.toLowerCase() === LOCAL_TEST_PAGES[0].name;
    }, "The page " + aType + " matches the underlined text for iteration " + (aIndex + 1));
  });
}<|MERGE_RESOLUTION|>--- conflicted
+++ resolved
@@ -88,15 +88,8 @@
                    getUnderlinedText(aResult, aType);
 
   // Check that there is only 1 entry
-<<<<<<< HEAD
-  controller.assert(function () {
-    return underlined.length === 1;
-  }, "Only one autocompleted result is underlined - got '" +
-     underlined.length + "', expected '1'");
-=======
   assert.equal(underlined.length, 1,
                "Only one autocompleted result is underlined");
->>>>>>> 3439904e
 
   // Check that the underlined URL matches the entered URL
   underlined.forEach(function (aElement, aIndex) {
