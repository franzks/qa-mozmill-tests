--- conflicted
+++ resolved
@@ -13,12 +13,7 @@
 
 const PREF_POPUP_BLOCK = "dom.disable_open_during_load";
 
-<<<<<<< HEAD
-var setupModule = function(module)
-{
-=======
 var setupModule = function(module) {
->>>>>>> e07b9e46
   controller = mozmill.getBrowserController();
   tabBrowser = new tabs.tabBrowser(controller);
   tabBrowser.closeAllTabs();
