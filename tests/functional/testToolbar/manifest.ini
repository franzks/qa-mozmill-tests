--- conflicted
+++ resolved
@@ -1,7 +1,3 @@
 [testBackForwardButtons.js]
-<<<<<<< HEAD
-disabled = Bug 840022 - Test failure "The forward button has been made visible for the 1 page"
-=======
 skip-if = os == 'mac' = Bug 840022 - Test failure 'The forward button has been made visible for the 1 page'
->>>>>>> dd8ab089
 [testHomeButton.js]