/* This Source Code Form is subject to the terms of the Mozilla Public
 * License, v. 2.0. If a copy of the MPL was not distributed with this
 * file, You can obtain one at http://mozilla.org/MPL/2.0/. */

"use strict";

Cu.import("resource://gre/modules/Services.jsm");

// Include required modules
var {expect} = require("../../../../lib/assertions");

function setupModule(aModule) {
  aModule.controller = mozmill.getBrowserController();
}

function teardownModule(aModule) {
  // Bug 867217
  // Mozmill 1.5 does not have the restartApplication method on the controller.
  // Remove condition when transitioned to 2.0
  if ("restartApplication" in aModule.controller) {
    aModule.controller.restartApplication(null, true);
  }
}

function teardownModule() {
  // Bug 867217
  // Mozmill 1.5 does not have the restartApplication method on the controller.
  // Remove condition when transitioned to 2.0
  if ("restartApplication" in controller) {
    controller.restartApplication(null, true);
  }
}

/**
 * Verify that we're in 64 bit mode
 */
function testRestarted64bit() {
  expect.equal(Services.appinfo.XPCOMABI, "x86_64-gcc3",
               "Successfully restarted in 64bit mode after requesting it");
}

<<<<<<< HEAD

=======
>>>>>>> d2340b29
if (persisted.skipTests) {
  setupModule.__force_skip__ = "Architecture changes only supported on OSX 10.6";
  teardownModule.__force_skip__ = "Architecture changes only supported on OSX 10.6";
}<|MERGE_RESOLUTION|>--- conflicted
+++ resolved
@@ -39,10 +39,6 @@
                "Successfully restarted in 64bit mode after requesting it");
 }
 
-<<<<<<< HEAD
-
-=======
->>>>>>> d2340b29
 if (persisted.skipTests) {
   setupModule.__force_skip__ = "Architecture changes only supported on OSX 10.6";
   teardownModule.__force_skip__ = "Architecture changes only supported on OSX 10.6";
