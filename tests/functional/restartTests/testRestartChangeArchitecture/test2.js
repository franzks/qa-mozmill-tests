/* This Source Code Form is subject to the terms of the Mozilla Public
 * License, v. 2.0. If a copy of the MPL was not distributed with this
 * file, You can obtain one at http://mozilla.org/MPL/2.0/. */

"use strict";

Cu.import("resource://gre/modules/Services.jsm");

// Include required modules
var {expect} = require("../../../../lib/assertions");

function setupModule(aModule) {
  aModule.controller = mozmill.getBrowserController();
}

/**
 * Verify that we're in 64 bit mode
 */
function testRestartedNormally() {
  expect.equal(Services.appinfo.XPCOMABI, "x86_64-gcc3",
               "After a restart the application still launches in 64bit mode");
}

/**
 * Restart in 32 bit mode
 */
function teardownModule(aModule) {
  aModule.controller.startUserShutdown(4000, true);

  Services.startup.quit(Ci.nsIAppStartup.eAttemptQuit | Ci.nsIAppStartup.eRestart |
                        Ci.nsIAppStartup.eRestarti386);
}

<<<<<<< HEAD

if (persisted.skipTests) {
  setupModule.__force_skip__ = "Architecture changes only supported on OSX 10.6";
  teardownTest.__force_skip__ = "Architecture changes only supported on OSX 10.6";
=======
if (persisted.skipTests) {
  setupModule.__force_skip__ = "Architecture changes only supported on OSX 10.6";
  teardownModule.__force_skip__ = "Architecture changes only supported on OSX 10.6";
>>>>>>> d2340b29
}<|MERGE_RESOLUTION|>--- conflicted
+++ resolved
@@ -31,14 +31,7 @@
                         Ci.nsIAppStartup.eRestarti386);
 }
 
-<<<<<<< HEAD
-
-if (persisted.skipTests) {
-  setupModule.__force_skip__ = "Architecture changes only supported on OSX 10.6";
-  teardownTest.__force_skip__ = "Architecture changes only supported on OSX 10.6";
-=======
 if (persisted.skipTests) {
   setupModule.__force_skip__ = "Architecture changes only supported on OSX 10.6";
   teardownModule.__force_skip__ = "Architecture changes only supported on OSX 10.6";
->>>>>>> d2340b29
 }