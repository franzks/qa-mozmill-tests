/* This Source Code Form is subject to the terms of the Mozilla Public
 * License, v. 2.0. If a copy of the MPL was not distributed with this
 * file, You can obtain one at http://mozilla.org/MPL/2.0/. */

"use strict";

// Include required modules
var addons = require("../../../../lib/addons");
var {assert} = require("../../../../lib/assertions");
var prefs = require("../../../../lib/prefs");
var utils = require("../../../../lib/utils");

const TEST_DATA = "http://mozqa.com/data/firefox/layout/mozilla.html";

const PREF_INSTALL_DIALOG = "security.dialog_enable_delay";
const PREF_TRIM_URL = "browser.urlbar.trimURLs";
const PREF_UPDATE_EXTENSION = "extensions.update.enabled";

function setupModule(aModule) {
  aModule.controller = mozmill.getBrowserController();

  // Change pref to show the full url in the location bar
  prefs.preferences.setPref(PREF_TRIM_URL, false);
}

function teardownModule(aModule) {
  prefs.preferences.clearUserPref(PREF_TRIM_URL);
  prefs.preferences.clearUserPref(PREF_INSTALL_DIALOG);
  prefs.preferences.clearUserPref(PREF_UPDATE_EXTENSION);

  addons.resetDiscoveryPaneURL();

  delete persisted.addon;

  // Bug 867217
  // Mozmill 1.5 does not have the restartApplication method on the controller.
  // Remove condition when transitioned to 2.0
<<<<<<< HEAD
  if ("restartApplication" in controller) {
    controller.restartApplication(null, true);
=======
  if ("restartApplication" in aModule.controller) {
    aModule.controller.restartApplication(null, true);
>>>>>>> d2340b29
  }
}

/**
 * Test that verifies the addon works after browser restart
 */
function testRestartlessExtensionWorksAfterRestart() {
  // Context menu item that is provided by the restartless extension
  var contextMenuItem = new elementslib.ID(controller.window.document,
                                           persisted.addon.id +
                                           "-context-menu-item-0");

  var locationBar = new elementslib.ID(controller.window.document, "urlbar");

  // Open content area context menu in a blank page
  controller.open("about:blank");
  controller.waitForPageLoad();
  controller.rightClick(new elementslib.XPath(controller.tabs.activeTab, "/html"));

  // Click the item from the context menu to open mozilla.html from mozqa.com
  controller.click(contextMenuItem);

  // Close the context menu
  utils.closeContentAreaContextMenu(controller);
  controller.waitForPageLoad();

  // Verify that the loaded url matches http://mozqa.com/data/firefox/layout/mozilla.html
  assert.equal(locationBar.getNode().value, TEST_DATA,
               "Current URL matches expected URL");
}

setupModule.__force_skip__ = "Bug 784305 - Current URL should match expected URL";
teardownModule.__force_skip__ = "Bug 784305 - Current URL should match expected URL";<|MERGE_RESOLUTION|>--- conflicted
+++ resolved
@@ -35,13 +35,8 @@
   // Bug 867217
   // Mozmill 1.5 does not have the restartApplication method on the controller.
   // Remove condition when transitioned to 2.0
-<<<<<<< HEAD
-  if ("restartApplication" in controller) {
-    controller.restartApplication(null, true);
-=======
   if ("restartApplication" in aModule.controller) {
     aModule.controller.restartApplication(null, true);
->>>>>>> d2340b29
   }
 }
 
