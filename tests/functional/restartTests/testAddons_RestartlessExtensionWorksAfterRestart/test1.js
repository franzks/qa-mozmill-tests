/* This Source Code Form is subject to the terms of the Mozilla Public
 * License, v. 2.0. If a copy of the MPL was not distributed with this
 * file, You can obtain one at http://mozilla.org/MPL/2.0/. */

// Include required modules
var addons = require("../../../../lib/addons");
var {assert} = require("../../../../lib/assertions");
var modalDialog = require("../../../../lib/modal-dialog");
var prefs = require("../../../../lib/prefs");
var tabs = require("../../../../lib/tabs");

const LOCAL_INSTALL_FILE = "install.html?addon=";
const LOCAL_TEST_FOLDER = collector.addHttpResource('../../../../data/addons/');
const LOCAL_TEST_PAGE = LOCAL_TEST_FOLDER + 'layout/mozilla.html';

const ADDON = {
  id: "restartless-addon@quality.mozilla.org",
  url: LOCAL_TEST_FOLDER + LOCAL_INSTALL_FILE + "extensions/restartless.xpi"
};

const PREF_INSTALL_DIALOG = "security.dialog_enable_delay";

const INSTALL_DIALOG_DELAY = 1000;
const TIMEOUT_DOWNLOAD = 25000;

function setupModule() {
  controller = mozmill.getBrowserController();
  addonsManager = new addons.AddonsManager(controller);
  addons.setDiscoveryPaneURL(LOCAL_TEST_PAGE);

<<<<<<< HEAD
  // Set pref for add-on installation dialog timer
=======
  // Set pref for add-on installation dialog timer 
>>>>>>> 96db8c84
  prefs.preferences.setPref(PREF_INSTALL_DIALOG, INSTALL_DIALOG_DELAY);

  // Whitelist localhost
  addons.addToWhiteList(LOCAL_TEST_FOLDER);
  
  tabs.closeAllTabs(controller);
}

/**
 * Test installing a restartless addon
 */
function testInstallRestartlessExtension() {
  persisted.addon = ADDON;

  // Install the addon
  controller.open(ADDON.url);
  controller.waitForPageLoad();

  var installLink = new elementslib.ID(controller.tabs.activeTab, "addon");
  var md = new modalDialog.modalDialog(addonsManager.controller.window);

  md.start(addons.handleInstallAddonDialog);
  controller.waitThenClick(installLink);
  md.waitForDialog(TIMEOUT_DOWNLOAD); 

  addonsManager.open();

  // Set category to 'Extensions'
  addonsManager.setCategory({
    category: addonsManager.getCategoryById({id: "extension"})
  });

  // Verify the addon is installed
  var anAddon = addonsManager.getAddons({attribute: "value", value: ADDON.id})[0];
  var addonIsInstalled = addonsManager.isAddonInstalled({addon: anAddon});

  assert.ok(addonIsInstalled, ADDON.id + " is successfully installed");
}

setupModule.__force_skip__ = "Bug 784305 - Current URL should match expected URL";<|MERGE_RESOLUTION|>--- conflicted
+++ resolved
@@ -28,11 +28,7 @@
   addonsManager = new addons.AddonsManager(controller);
   addons.setDiscoveryPaneURL(LOCAL_TEST_PAGE);
 
-<<<<<<< HEAD
-  // Set pref for add-on installation dialog timer
-=======
   // Set pref for add-on installation dialog timer 
->>>>>>> 96db8c84
   prefs.preferences.setPref(PREF_INSTALL_DIALOG, INSTALL_DIALOG_DELAY);
 
   // Whitelist localhost
