/* This Source Code Form is subject to the terms of the Mozilla Public
 * License, v. 2.0. If a copy of the MPL was not distributed with this
 * file, You can obtain one at http://mozilla.org/MPL/2.0/. */

"use strict";

// Include required modules
var addons = require("../../../../lib/addons");
var {assert} = require("../../../../lib/assertions");
var tabs = require("../../../../lib/tabs");

<<<<<<< HEAD
const TIMEOUT_USER_SHUTDOWN = 2000;

=======
>>>>>>> dd8ab089
function setupModule(aModule) {
  aModule.controller = mozmill.getBrowserController();
  aModule.addonsManager = new addons.AddonsManager(aModule.controller);

  tabs.closeAllTabs(aModule.controller);
}

function teardownModule(aModule) {
  // Bug 886811
<<<<<<< HEAD
  // Mozmill 1.5 does not have the stopApplication method on the controller.
  // Remove condition when transitioned to 2.0
  if ("stopApplication" in aModule.controller) {
    // Bug 783484
=======
  // Mozmill 1.5 does not have the restartApplication method on the controller.
  // Remove condition when transitioned to 2.0
  if ("stopApplication" in aModule.controller) {
    // Bug 783484
    // Since the last 2 tests of this suite are skipped we reset the profile here
>>>>>>> dd8ab089
    // Revert to restartApplication once test3 and test4 are reenabled
    aModule.controller.stopApplication(true);
  }
}

/**
 * Test for uninstalling a disabled add-on
 */
function testUninstallDisabledExtension() {
  addonsManager.open();

  // Check that the extension was disabled
  var disabledExtension = addonsManager.getAddons({attribute: "value",
                                                   value: persisted.addons[1].id})[0];

  assert.ok(!addonsManager.isAddonEnabled({addon: disabledExtension}),
            "Extension '" + persisted.addons[1].id + "' is disabled");

  // Remove the disabled extension
  addonsManager.removeAddon({addon: disabledExtension});

  // Switch categories to dispose of the undo link
  // Set category to 'Appearance'
  addonsManager.setCategory({
    category: addonsManager.getCategoryById({id: "theme"})
  });

  // Switch back to 'Extensions'
  addonsManager.setCategory({
    category: addonsManager.getCategoryById({id: "extension"})
  });

  // Check that the disabled extension was uninstalled
  var addonIdList = addonsManager.getAddons({attribute: "value",
                                             value: persisted.addons[1].id});

  assert.equal(addonIdList.length, 0,
               "Extension '" + persisted.addons[1].id +
               "' has been uninstalled");
}<|MERGE_RESOLUTION|>--- conflicted
+++ resolved
@@ -9,11 +9,6 @@
 var {assert} = require("../../../../lib/assertions");
 var tabs = require("../../../../lib/tabs");
 
-<<<<<<< HEAD
-const TIMEOUT_USER_SHUTDOWN = 2000;
-
-=======
->>>>>>> dd8ab089
 function setupModule(aModule) {
   aModule.controller = mozmill.getBrowserController();
   aModule.addonsManager = new addons.AddonsManager(aModule.controller);
@@ -23,18 +18,11 @@
 
 function teardownModule(aModule) {
   // Bug 886811
-<<<<<<< HEAD
   // Mozmill 1.5 does not have the stopApplication method on the controller.
   // Remove condition when transitioned to 2.0
   if ("stopApplication" in aModule.controller) {
     // Bug 783484
-=======
-  // Mozmill 1.5 does not have the restartApplication method on the controller.
-  // Remove condition when transitioned to 2.0
-  if ("stopApplication" in aModule.controller) {
-    // Bug 783484
     // Since the last 2 tests of this suite are skipped we reset the profile here
->>>>>>> dd8ab089
     // Revert to restartApplication once test3 and test4 are reenabled
     aModule.controller.stopApplication(true);
   }
