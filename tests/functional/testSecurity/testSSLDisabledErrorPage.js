--- conflicted
+++ resolved
@@ -13,11 +13,7 @@
 const PREF_TLS = "security.enable_tls";
 
 const TIMEOUT = 5000;
-<<<<<<< HEAD
-=======
-
 const TEST_URL = "https://mail.mozilla.org";
->>>>>>> e07b9e46
 
 // TODO: move the dtds to a SecurityAPI, if one will be created
 const DTDS = ["chrome://browser/locale/netError.dtd"];
