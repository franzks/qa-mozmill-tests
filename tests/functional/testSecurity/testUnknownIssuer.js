/* This Source Code Form is subject to the terms of the Mozilla Public
 * License, v. 2.0. If a copy of the MPL was not distributed with this
 * file, You can obtain one at http://mozilla.org/MPL/2.0/. */

// Include necessary modules
var { assert, expect } = require("../../../lib/assertions");

const TIMEOUT = 5000;
<<<<<<< HEAD
=======

const TEST_URL = "https://mur.at";
>>>>>>> e07b9e46

var setupModule = function(module) {
  module.controller = mozmill.getBrowserController();
}

/**
 * Test to see if the Unknown Issuer error page appears
 *
 */
var testUnknownIssuer = function() {
  // Go to a website with an unknown cert issuer
  controller.open(TEST_URL);
  controller.waitForPageLoad();

  var link = new elementslib.ID(controller.tabs.activeTab, "cert_domain_link");
  controller.waitForElement(link, TIMEOUT);
  expect.equal(link.getNode().textContent, "secure.mur.at", "Domain name is visible");

  // Verify "Get Me Out Of Here!" button appears
  var  getMeOutOfHereButton = new elementslib.ID(controller.tabs.activeTab, "getMeOutOfHereButton");
  assert.ok(getMeOutOfHereButton.exists(), "'Get me out of here' button has been found");

  // Verify "Add Exception" button appears
  var exceptionDialogButton = new elementslib.ID(controller.tabs.activeTab, "exceptionDialogButton");
  assert.ok(exceptionDialogButton.exists(), "'Exception dialog' button has been found");

  // Verify the error code is correct
  var text = new elementslib.ID(controller.tabs.activeTab, "technicalContentText");
  controller.waitForElement(text, TIMEOUT);
  expect.contain(text.getNode().textContent, "sec_error_unknown_issuer",
                 "The error code is an unknown issuer error");
}

/**
 * Map test functions to litmus tests
 */
// testUnknownIssuer.meta = {litmusids : [8900]};

// Bug 705182 - Timeout failure in testSafeBrowsingWarningPages.js
setupModule.__force_skip__ = "Bug 763159 - Test failure 'secure.mur.at == erle.mur.at'" +
                             " in testSecurity/testUnknownIssuer.js";<|MERGE_RESOLUTION|>--- conflicted
+++ resolved
@@ -6,11 +6,7 @@
 var { assert, expect } = require("../../../lib/assertions");
 
 const TIMEOUT = 5000;
-<<<<<<< HEAD
-=======
-
 const TEST_URL = "https://mur.at";
->>>>>>> e07b9e46
 
 var setupModule = function(module) {
   module.controller = mozmill.getBrowserController();
