--- conflicted
+++ resolved
@@ -5,12 +5,7 @@
 // Include necessary modules
 var { assert, expect } = require("../../../lib/assertions");
 
-<<<<<<< HEAD
-const TIMEOUT = 5000;
-const TEST_URL = "https://ssl-unknownissuer.mozqa.com";
-=======
 const TEST_DATA = "https://ssl-unknownissuer.mozqa.com";
->>>>>>> 5324eb78
 
 var setupModule = function(aModule) {
   aModule.controller = mozmill.getBrowserController();
@@ -26,11 +21,7 @@
   controller.waitForPageLoad();
 
   var link = new elementslib.ID(controller.tabs.activeTab, "cert_domain_link");
-<<<<<<< HEAD
-  controller.waitForElement(link, TIMEOUT);
-=======
   controller.waitForElement(link);
->>>>>>> 5324eb78
   expect.equal(link.getNode().textContent, "ssl-selfsigned-unknownissuer.mozqa.com",
                "Domain name is visible");
 
