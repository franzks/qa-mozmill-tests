/* This Source Code Form is subject to the terms of the Mozilla Public
 * License, v. 2.0. If a copy of the MPL was not distributed with this
 * file, You can obtain one at http://mozilla.org/MPL/2.0/. */

// Include necessary modules
var {expect} = require("../../../lib/assertions");
var utils = require("../../../lib/utils");

const LOCAL_TEST_FOLDER = collector.addHttpResource("../../../data/");
const LOCAL_TEST_PAGE = LOCAL_TEST_FOLDER + 'layout/mozilla.html';

var setupModule = function(module) {
  controller = mozmill.getBrowserController();
}

/**
 * Test the Larry displays as GREY
 */
var testLarryGrey = function() {
  // Go to a "grey" website
  controller.open(LOCAL_TEST_PAGE);
  controller.waitForPageLoad();

  // Check the default grey ("globe image") favicon is present
  var favicon = new elementslib.ID(controller.window.document, "page-proxy-favicon");
<<<<<<< HEAD
  controller.assertJSProperty(favicon, "src" , LOCAL_TEST_FOLDER + "images/mozilla_favicon.ico");
=======
  controller.assertJSProperty(favicon, "hidden", false);
>>>>>>> 9c92adb0

  // Check the favicon has no label
  controller.assertValue(new elementslib.ID(controller.window.document,
                                            "identity-icon-label"), "");

  // Click the identity button to display Larry
  controller.click(new elementslib.ID(controller.window.document, "identity-box"));

  // Make sure the doorhanger is "open" before continuing
  var doorhanger = new elementslib.ID(controller.window.document, "identity-popup");
  controller.waitFor(function () {
    return doorhanger.getNode().state === 'open';
  }, "Identity popup has been opened");

  // Check that the Larry UI is unknown (aka Grey)
  controller.assertJSProperty(doorhanger, "className", "unknownIdentity");

  // Check the More Information button
  var moreInfoButton = new elementslib.ID(controller.window.document,
                                          "identity-popup-more-info-button");
  controller.click(moreInfoButton);

  utils.handleWindow("type", "Browser:page-info", checkSecurityTab);
}

/**
 * Check the security tab of the page info window
 * @param {MozMillController} controller
 *        MozMillController of the window to operate on
 */
function checkSecurityTab(controller) {
  // Check that the Security tab is selected by default
  var securityTab = new elementslib.ID(controller.window.document, "securityTab");
  controller.assertJSProperty(securityTab, "selected", "true");

  // Check the Web Site label for "localhost:port#"
  var webIDDomainLabel = new elementslib.ID(controller.window.document,
                                            "security-identity-domain-value");
  expect.match(webIDDomainLabel.getNode().value, /\/\/(.*[^\/])/.exec(LOCAL_TEST_FOLDER)[1],
               "The domain label should equal the domain");

  // Check the Owner label for "This web site does not supply ownership information."
  var webIDOwnerLabel = new elementslib.ID(controller.window.document,
                                           "security-identity-owner-value");
  var securityOwner = utils.getProperty("chrome://browser/locale/pageInfo.properties",
                                        "securityNoOwner");
  expect.equal(webIDOwnerLabel.getNode().value, securityOwner,
               "The owner label should equal the security owner");

  // Check the Verifier label for "Not Specified"
  var webIDVerifierLabel = new elementslib.ID(controller.window.document,
                                              "security-identity-verifier-value");
  var securityIdentifier = utils.getProperty("chrome://browser/locale/pageInfo.properties",
                                             "notset");
  controller.assertValue(webIDVerifierLabel, securityIdentifier);

  controller.keypress(null, 'VK_ESCAPE', {});
}

/**
 * Map test functions to litmus tests
 */
// testLarryGrey.meta = {litmusids : [8806]};<|MERGE_RESOLUTION|>--- conflicted
+++ resolved
@@ -23,11 +23,7 @@
 
   // Check the default grey ("globe image") favicon is present
   var favicon = new elementslib.ID(controller.window.document, "page-proxy-favicon");
-<<<<<<< HEAD
-  controller.assertJSProperty(favicon, "src" , LOCAL_TEST_FOLDER + "images/mozilla_favicon.ico");
-=======
   controller.assertJSProperty(favicon, "hidden", false);
->>>>>>> 9c92adb0
 
   // Check the favicon has no label
   controller.assertValue(new elementslib.ID(controller.window.document,
