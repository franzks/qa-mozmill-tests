[testAboutPrivateBrowsing.js]
[testOpenClosePBKeyboardShortcut.js]
<<<<<<< HEAD
disabled = Bug 905963 - Disabled test due to failure 'A new window has been opened' on ga-IE
[testPrivateDownloadPanel.js]
=======
[testPrivateDownloadPanel.js]
disabled = Bug 908206 - Skipped test due to nsiDownloadManager being disabled
>>>>>>> bd8ad2a7
<|MERGE_RESOLUTION|>--- conflicted
+++ resolved
@@ -1,9 +1,5 @@
 [testAboutPrivateBrowsing.js]
 [testOpenClosePBKeyboardShortcut.js]
-<<<<<<< HEAD
 disabled = Bug 905963 - Disabled test due to failure 'A new window has been opened' on ga-IE
 [testPrivateDownloadPanel.js]
-=======
-[testPrivateDownloadPanel.js]
-disabled = Bug 908206 - Skipped test due to nsiDownloadManager being disabled
->>>>>>> bd8ad2a7
+disabled = Bug 908206 - Skipped test due to nsiDownloadManager being disabled