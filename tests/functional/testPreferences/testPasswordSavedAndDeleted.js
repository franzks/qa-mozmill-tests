--- conflicted
+++ resolved
@@ -128,12 +128,8 @@
                                             '/{"dlgtype":"accept"}');
 
   controller.waitThenClick(dialogButton, TIMEOUT);
-<<<<<<< HEAD
-}
-=======
 }
 
 testSaveAndDeletePassword.__force_skip__ = "Bug 841355 - Test failure 'Password notification" +
                                            "should be closed' in some functional tests that use" +
-                                           "notification.getNode().state";
->>>>>>> a46088a8
+                                           "notification.getNode().state";