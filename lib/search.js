--- conflicted
+++ resolved
@@ -461,11 +461,7 @@
       }, "Search engines drop down has been closed", undefined, undefined, this);
 
       assert.waitFor(function () {
-<<<<<<< HEAD
-        return this.selectedEngine === name
-=======
         return this.selectedEngine === name;
->>>>>>> ae6204f8
       }, "Search engine has been selected. Expected '" + name + "'", undefined, undefined, this);
     }
   },
