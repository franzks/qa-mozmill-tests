--- conflicted
+++ resolved
@@ -452,11 +452,7 @@
       this.enginesDropDownOpen = true;
 
       var engine = this.getElement({type: "engine", subtype: "id", value: name});
-<<<<<<< HEAD
-      this._controller.waitThenClick(engine, TIMEOUT);
-=======
       this._controller.waitThenClick(engine);
->>>>>>> ea8c0151
 
       // Wait until the drop down has been closed
       assert.waitFor(function () {
