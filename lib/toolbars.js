--- conflicted
+++ resolved
@@ -21,10 +21,7 @@
  *   Henrik Skupin <hskupin@mozilla.com>
  *   Aaron Train <atrain@mozilla.com>
  *   Remus Pop <remus.pop@softvision.ro>
-<<<<<<< HEAD
-=======
  *   Vlad Maniac <vmaniac@mozilla.com>
->>>>>>> b0a2b090
  *
  * Alternatively, the contents of this file may be used under the terms of
  * either the GNU General Public License Version 2 or later (the "GPL"), or
