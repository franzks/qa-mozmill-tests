/* This Source Code Form is subject to the terms of the Mozilla Public
 * License, v. 2.0. If a copy of the MPL was not distributed with this
 * file, You can obtain one at http://mozilla.org/MPL/2.0/. */

/**
 * @fileoverview
 * The ModalDialogAPI adds support for handling modal dialogs. It
 * has to be used e.g. for alert boxes and other commonDialog instances.
 */

Components.utils.import("resource://gre/modules/BookmarkHTMLUtils.jsm");


// Default bookmarks.html file lives in omni.jar, get via resource URI
const BOOKMARKS_RESOURCE = "resource:///defaults/profile/bookmarks.html";

// Bookmarks can take up to ten seconds to restore
const BOOKMARKS_TIMEOUT = 10000;


/**
 * Instance of the bookmark service to gain access to the bookmark API.
 *
 * @see http://mxr.mozilla.org/mozilla-central (nsINavBookmarksService.idl)
 */
var bookmarksService = Cc["@mozilla.org/browser/nav-bookmarks-service;1"].
                       getService(Ci.nsINavBookmarksService);

/**
 * Instance of the history service to gain access to the history API.
 *
 * @see http://mxr.mozilla.org/mozilla-central (nsINavHistoryService.idl)
 */
var historyService = Cc["@mozilla.org/browser/nav-history-service;1"].
                     getService(Ci.nsINavHistoryService);

/**
 * Instance of the livemark service to gain access to the livemark API
 *
 * @see http://mxr.mozilla.org/mozilla-central (nsILivemarkService.idl)
 */
var livemarkService = Cc["@mozilla.org/browser/livemark-service;2"].
                      getService(Ci.nsILivemarkService);

/**
 * Instance of the browser history interface to gain access to
 * browser-specific history API
 *
 * @see http://mxr.mozilla.org/mozilla-central (nsIBrowserHistory.idl)
 */
var browserHistory = Cc["@mozilla.org/browser/nav-history-service;1"].
                     getService(Ci.nsIBrowserHistory);

/**
 * Instance of the observer service to gain access to the observer API
 *
 * @see http://mxr.mozilla.org/mozilla-central (nsIObserverService.idl)
 */
var observerService = Cc["@mozilla.org/observer-service;1"].
                      getService(Ci.nsIObserverService);

/**
 * Check if an URI is bookmarked within the specified folder
 *
 * @param (nsIURI) uri
 *        URI of the bookmark
 * @param {String} folderId
 *        Folder in which the search has to take place
 * @return Returns if the URI exists in the given folder
 * @type Boolean
 */
function isBookmarkInFolder(uri, folderId)
{
  var ids = bookmarksService.getBookmarkIdsForURI(uri, {});
  for (let i = 0; i < ids.length; i++) {
    if (bookmarksService.getFolderIdForItem(ids[i]) == folderId)
      return true;
  }

  return false;
}

/**
 * Get the _pendingStmt value to verify if we can click on the star-button element
 */
function isBookmarkStarButtonReady(aController) {
  return !aController.window.PlacesStarButton._pendingStmt;
}

/**
 * Restore the default bookmarks for the current profile
 */
function restoreDefaultBookmarks() {
  const TOPIC_BOOKMARKS_RESTORE_SUCCESS = "bookmarks-restore-success";

  var importSuccessful = false;
  var observer = {
<<<<<<< HEAD
    observe: function (aSubject, aTopic, aData) {
      importSuccessful = true;
    }
  }

  try {
    observerService.addObserver(observer, TOPIC_BOOKMARKS_RESTORE_SUCCESS, false);

    // Fire off the import and ensure we do an initially import
    BookmarkHTMLUtils.importFromURL(BOOKMARKS_RESOURCE, true);

=======
    observe: function(aSubject, aTopic, aData) {
      importSuccessful = true;
    }
  }

  // Fire off the import and ensure we do an initially import
  try {
    observerService.addObserver(observer, TOPIC_BOOKMARKS_RESTORE_SUCCESS, false);

    BookmarkHTMLUtils.importFromURL(BOOKMARKS_RESOURCE, true);

    // Wait for it to be finished
>>>>>>> b22b924d
    mozmill.utils.waitFor(function () {
      return importSuccessful;
    }, "Default bookmarks have been imported", BOOKMARKS_TIMEOUT);
  }
  finally {
    observerService.removeObserver(observer, TOPIC_BOOKMARKS_RESTORE_SUCCESS);
  }
 }

/**
 * Synchronous wrapper around browserHistory.removeAllPages()
 * Removes history and blocks until done
 */
function removeAllHistory() {
  const TOPIC_EXPIRATION_FINISHED = "places-expiration-finished";

  // Set up an observer and a flag so we get notified when remove completes
  var finishedStateFlag = false;
  var observer = {
    observe: function (aSubject, aTopic, aData) {
      finishedStateFlag = true;
    }
  }

  try {
    observerService.addObserver(observer, TOPIC_EXPIRATION_FINISHED, false);

    // Remove the pages, then block until we're done or until timeout is reached
    browserHistory.removeAllPages();
    mozmill.utils.waitFor(function () {
      return finishedStateFlag;
    }, "Browsing History has been cleared");
  }
  finally {
    observerService.removeObserver(observer, TOPIC_EXPIRATION_FINISHED);
  }
}

// Export of variables
exports.bookmarksService = bookmarksService;
exports.historyService = historyService;
exports.livemarkService = livemarkService;
exports.browserHistory = browserHistory;

// Export of functions
exports.isBookmarkInFolder = isBookmarkInFolder;
exports.isBookmarkStarButtonReady = isBookmarkStarButtonReady;
exports.restoreDefaultBookmarks = restoreDefaultBookmarks;
exports.removeAllHistory = removeAllHistory;<|MERGE_RESOLUTION|>--- conflicted
+++ resolved
@@ -95,19 +95,6 @@
 
   var importSuccessful = false;
   var observer = {
-<<<<<<< HEAD
-    observe: function (aSubject, aTopic, aData) {
-      importSuccessful = true;
-    }
-  }
-
-  try {
-    observerService.addObserver(observer, TOPIC_BOOKMARKS_RESTORE_SUCCESS, false);
-
-    // Fire off the import and ensure we do an initially import
-    BookmarkHTMLUtils.importFromURL(BOOKMARKS_RESOURCE, true);
-
-=======
     observe: function(aSubject, aTopic, aData) {
       importSuccessful = true;
     }
@@ -120,7 +107,6 @@
     BookmarkHTMLUtils.importFromURL(BOOKMARKS_RESOURCE, true);
 
     // Wait for it to be finished
->>>>>>> b22b924d
     mozmill.utils.waitFor(function () {
       return importSuccessful;
     }, "Default bookmarks have been imported", BOOKMARKS_TIMEOUT);
