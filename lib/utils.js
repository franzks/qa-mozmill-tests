/* ***** BEGIN LICENSE BLOCK *****
 * Version: MPL 1.1/GPL 2.0/LGPL 2.1
 *
 * The contents of this file are subject to the Mozilla Public License Version
 * 1.1 (the "License"); you may not use this file except in compliance with
 * the License. You may obtain a copy of the License at
 * http://www.mozilla.org/MPL/
 *
 * Software distributed under the License is distributed on an "AS IS" basis,
 * WITHOUT WARRANTY OF ANY KIND, either express or implied. See the License
 * for the specific language governing rights and limitations under the
 * License.
 *
 * The Original Code is MozMill Test code.
 *
 * The Initial Developer of the Original Code is the Mozilla Foundation.
 * Portions created by the Initial Developer are Copyright (C) 2009
 * the Initial Developer. All Rights Reserved.
 *
 * Contributor(s):
 *   Henrik Skupin <hskupin@mozilla.com>
 *   Anthony Hughes <ahughes@mozilla.com>
 *   M.-A. Darche <mozdev@cynode.org>
 *   Vlad Maniac <vlad.maniac@softvisioninc.eu>
 *
 * Alternatively, the contents of this file may be used under the terms of
 * either the GNU General Public License Version 2 or later (the "GPL"), or
 * the GNU Lesser General Public License Version 2.1 or later (the "LGPL"),
 * in which case the provisions of the GPL or the LGPL are applicable instead
 * of those above. If you wish to allow use of your version of this file only
 * under the terms of either the GPL or the LGPL, and not to allow others to
 * use your version of this file under the terms of the MPL, indicate your
 * decision by deleting the provisions above and replace them with the notice
 * and other provisions required by the GPL or the LGPL. If you do not delete
 * the provisions above, a recipient may use your version of this file under
 * the terms of any one of the MPL, the GPL or the LGPL.
 *
 * ***** END LICENSE BLOCK ***** */

/**
 * @fileoverview
 * The UtilsAPI offers various helper functions for any other API which is
 * not already covered by another shared module.
 *
 * @version 1.0.3
 */

// Include required modules
var prefs = require("prefs");

const gTimeout = 5000;

/**
 * Get application specific informations
 * @see http://mxr.mozilla.org/mozilla-central/source/xpcom/system/nsIXULAppInfo.idl
 */
var appInfo = {
  _service: null,

  /**
   * Get the application info service
   * @returns XUL runtime object
   * @type nsiXULRuntime
   */
  get appInfo() {
    if (!this._appInfo) {
      this._service = Cc["@mozilla.org/xre/app-info;1"]
                        .getService(Ci.nsIXULAppInfo)
                        .QueryInterface(Ci.nsIXULRuntime);
    }
    return this._service;
  },

  /**
   * Get the build id
   * @returns Build id
   * @type string
   */
  get buildID() this.appInfo.appBuildID,

  /**
   * Get the application id
   * @returns Application id
   * @type string
   */
  get ID() this.appInfo.ID,

  /**
   * Get the application name
   * @returns Application name
   * @type string
   */
  get name() this.appInfo.name,

  /**
   * Get the operation system
   * @returns Operation system name
   * @type string
   */
  get os() this.appInfo.OS,

  /**
   * Get the product vendor
   * @returns Vendor name
   * @type string
   */
  get vendor() this.appInfo.vendor,

  /**
   * Get the application version
   * @returns Application version
   * @type string
   */
  get version() this.appInfo.version,

  /**
   * Get the build id of the Gecko platform
   * @returns Platform build id
   * @type string
   */
  get platformBuildID() this.appInfo.platformBuildID,

  /**
   * Get the version of the Gecko platform
   * @returns Platform version
   * @type string
   */
  get platformVersion() this.appInfo.platformVersion,

  /**
   * Get the currently used locale
   * @returns Current locale
   * @type string
   */
  get locale() {
    var registry = Cc["@mozilla.org/chrome/chrome-registry;1"]
                     .getService(Ci.nsIXULChromeRegistry);
    return registry.getSelectedLocale("global");
  },

  /**
   * Get the user agent string
   * @returns User agent
   * @type string
   */
  get userAgent() {
    var window = mozmill.wm.getMostRecentWindow("navigator:browser");
    if (window)
      return window.navigator.userAgent;
    return "";
  },

  /**
   * Get the ABI of the platform
   *
   * @returns {String} ABI version
   */
  get XPCOMABI() this.appInfo.XPCOMABI
};

/**
 * Checks the visibility of an element.
 * XXX: Mozmill doesn't check if an element is visible and also operates on
 * elements which are invisible. (Bug 490548)
 *
 * @param {MozmillController} controller
 *        MozMillController of the window to operate on
 * @param {ElemBase} elem
 *        Element to check its visibility
 * @param {boolean} expectedVisibility
 *        Expected visibility state of the element
 */
function assertElementVisible(controller, elem, expectedVisibility) {
  var element = elem.getNode();
  var visible;

  switch (element.nodeName) {
    case 'panel':
      visible = (element.state == 'open');
      break;
    default:
      var style = controller.window.getComputedStyle(element, '');
      var state = style.getPropertyValue('visibility');
      visible = (state == 'visible');
  }

  controller.assertJS('subject.visible == subject.expectedVisibility', {
    visible: visible,
    expectedVisibility: expectedVisibility
  });
}

/**
 * Assert if the current URL is identical to the target URL.
 * With this function also redirects can be tested.
 *
 * @param {MozmillController} controller
 *        MozMillController of the window to operate on
 * @param {string} targetURL
 *        URL to check
 */
function assertLoadedUrlEqual(controller, targetUrl) {
  var locationBar = new elementslib.ID(controller.window.document, "urlbar");
  var currentURL = locationBar.getNode().value;

  // Load the target URL
  controller.open(targetUrl);
  controller.waitForPageLoad();

  // Check the same web page has been opened
  controller.waitFor(function () { 
    return locationBar.getNode().value === currentURL;
  }, "Current URL should be identical to the target URL - got " +
     locationBar.getNode().value + ", expected " + currentURL);
}

/**
 * Close the context menu inside the content area of the currently open tab
 *
 * @param {MozmillController} controller
 *        MozMillController of the window to operate on
 */
function closeContentAreaContextMenu(controller) {
  var contextMenu = new elementslib.ID(controller.window.document, "contentAreaContextMenu");
  controller.keypress(contextMenu, "VK_ESCAPE", {});
}

/**
 * Run tests against a given search form
 *
 * @param {MozMillController} controller
 *        MozMillController of the window to operate on
 * @param {ElemBase} searchField
 *        The HTML input form element to test
 * @param {string} searchTerm
 *        The search term for the test
 * @param {ElemBase} submitButton
 *        (Optional) The forms submit button
 * @param {number} timeout
 *        The timeout value for the single tests
 */
function checkSearchField(controller, searchField,
                                                     searchTerm, submitButton,
                                                     timeout) {
  controller.waitThenClick(searchField, timeout);
  controller.type(searchField, searchTerm);

  if (submitButton != undefined) {
    controller.waitThenClick(submitButton, timeout);
  }
}

/**
 * Create a new URI
 *
 * @param {string} spec
 *        The URI string in UTF-8 encoding.
 * @param {string} originCharset
 *        The charset of the document from which this URI string originated.
 * @param {string} baseURI
 *        If null, spec must specify an absolute URI. Otherwise, spec may be
 *        resolved relative to baseURI, depending on the protocol.
 * @return A URI object
 * @type nsIURI
 */
function createURI(spec, originCharset, baseURI)
{
  let iosvc = Cc["@mozilla.org/network/io-service;1"].
              getService(Ci.nsIIOService);

  return iosvc.newURI(spec, originCharset, baseURI);
}


/**
 * Empty the clipboard by assigning an empty string
 */
function emptyClipboard() {
  var clipboard = Cc["@mozilla.org/widget/clipboardhelper;1"].
                  getService(Ci.nsIClipboardHelper);
  clipboard.copyString("");
}

/**
 * Format a URL by replacing all placeholders
 *
 * @param {String} aURL The URL which contains placeholders to replace
 *
 * @returns {String} The formatted URL
 */
function formatUrl(aURL) {
  var formatter = Cc["@mozilla.org/toolkit/URLFormatterService;1"].
                  getService(Ci.nsIURLFormatter);

  return formatter.formatURL(aURL);
}

/**
 * Format a URL given by a preference and replace all placeholders
 *
 * @param {String} aPrefName The preference name which contains the URL
 *
 * @returns {String} The formatted URL
 */
function formatUrlPref(prefName) {
  var formatter = Cc["@mozilla.org/toolkit/URLFormatterService;1"]
                     .getService(Ci.nsIURLFormatter);

  return formatter.formatURLPref(prefName);
}

/**
 * Returns the default home page
 *
 * @return The URL of the default homepage
 * @type string
 */
function getDefaultHomepage() {
  var preferences = prefs.preferences;

  var prefValue = preferences.getPref("browser.startup.homepage", "",
                                      true, Ci.nsIPrefLocalizedString);
  return prefValue.data;
}

/**
 * Returns the value of an individual entity in a DTD file.
 *
 * @param [string] urls
 *        Array of DTD urls.
 * @param {string} entityId
 *        The ID of the entity to get the value of.
 *
 * @return The value of the requested entity
 * @type string
 */
function getEntity(urls, entityId) {
  // Add xhtml11.dtd to prevent missing entity errors with XHTML files
  urls.push("resource:///res/dtd/xhtml11.dtd");

  // Build a string of external entities
  var extEntities = "";
  for (i = 0; i < urls.length; i++) {
    extEntities += '<!ENTITY % dtd' + i + ' SYSTEM "' +
                   urls[i] + '">%dtd' + i + ';';
  }

  var parser = Cc["@mozilla.org/xmlextras/domparser;1"]
                  .createInstance(Ci.nsIDOMParser);
  var header = '<?xml version="1.0"?><!DOCTYPE elem [' + extEntities + ']>';
  var elem = '<elem id="elementID">&' + entityId + ';</elem>';
  var doc = parser.parseFromString(header + elem, 'text/xml');
  var elemNode = doc.querySelector('elem[id="elementID"]');

  if (elemNode == null)
    throw new Error(arguments.callee.name + ": Unknown entity - " + entityId);

  return elemNode.textContent;
}

/**
 * Returns the value of an individual property.
 *
 * @param {string} url
 *        URL of the string bundle.
 * @param {string} prefName
 *        The property to get the value of.
 *
 * @return The value of the requested property
 * @type string
 */
function getProperty(url, prefName) {
  var sbs = Cc["@mozilla.org/intl/stringbundle;1"]
            .getService(Ci.nsIStringBundleService);
  var bundle = sbs.createBundle(url);

  try {
    return bundle.GetStringFromName(prefName);
  } catch (ex) {
    throw new Error(arguments.callee.name + ": Unknown property - " + prefName);
  }
}

/**
 * Function to handle non-modal windows
 *
 * @param {string} type
 *        Specifies how to check for the new window (possible values: type or title)
 * @param {string} text
 *        The window type of title string to search for
 * @param {function} callback (optional)
 *        Callback function to call for window specific tests
 * @param {boolean} close (optional - default: true)
 *        Make sure the window is closed after the return from the callback handler
 * @returns The MozMillController of the window (if the window hasn't been closed)
 */
function handleWindow(type, text, callback, close) {
  var window = null;

  // Set the window opener function to use depending on the type
  var func_ptr = null;
  switch (type) {
    case "type":
      func_ptr = mozmill.utils.getWindowByType;
      break;
    case "title":
      func_ptr = mozmill.utils.getWindowByTitle;
      break;
    default:
      throw new Error(arguments.callee.name + ": Unknown opener type - " + type);
  }

  try {
    // Wait until the window has been opened
    mozmill.utils.waitFor(function () {
      window = func_ptr(text);
      return !!window;
    }, "Window has been found.");

    // Get the controller for the newly opened window
    var controller = new mozmill.controller.MozMillController(window);

    // Call the specified callback method for the window
    if (callback) {
      callback(controller);
    }

    // Check if we have to close the window
    if (close === undefined)
      close = true;

    // Close the window if necessary
    if (close && window) {
      controller.window.close();
      mozmill.utils.waitFor(function () {
        return window.closed;
      }, "Window has been closed.");
      // XXX: Bug 628576 - need to find an event handler for when a window
      //                   is truly closed.
      controller.sleep(0);
      
      window = null;
      controller = null;
    }

    return controller;
  } catch (ex) {
    if (window)
      window.close();

    throw ex;
  }
}

/**
<<<<<<< HEAD
=======
 * Helper function to remove a permission
 *
 * @param {string} aHost
 *        The host whose permission will be removed
 * @param {string} aType
 *        The type of permission to be removed
 */
function removePermission(aHost, aType) {
  var pm = Cc["@mozilla.org/permissionmanager;1"]
              .getService(Ci.nsIPermissionManager);
  
  pm.remove(aHost, aType);
}

/**
>>>>>>> 0490218e
 * Returns the value of a CSS Property for a specific Element
 *
 * @param {ElemBase} aElement
 *        Element to get its property
 * @param {String} aProperty
 *        Property name to be retrieved
 *
 * @return {String} Value of the CSS property
 */
function getElementStyle(aElement, aProperty) {
  var element = aElement.getNode();
  
  if (!element) { 
    throw new Error(arguments.callee.name + " Element " + aElement.getInfo() + " is null");
  }   

  var elementStyle = element.ownerDocument.defaultView.getComputedStyle(element);
  return elementStyle.getPropertyValue(aProperty); 
} 

// Export of variables
exports.appInfo = appInfo;

// Export of functions
exports.assertElementVisible = assertElementVisible;
exports.assertLoadedUrlEqual = assertLoadedUrlEqual;
exports.closeContentAreaContextMenu = closeContentAreaContextMenu;
exports.checkSearchField = checkSearchField;
exports.createURI = createURI;
exports.emptyClipboard = emptyClipboard;
exports.formatUrl = formatUrl;
exports.formatUrlPref = formatUrlPref;
exports.getDefaultHomepage = getDefaultHomepage;
exports.getElementStyle = getElementStyle;
exports.getEntity = getEntity;
exports.getProperty = getProperty;
exports.handleWindow = handleWindow;
exports.removePermission = removePermission;<|MERGE_RESOLUTION|>--- conflicted
+++ resolved
@@ -453,8 +453,6 @@
 }
 
 /**
-<<<<<<< HEAD
-=======
  * Helper function to remove a permission
  *
  * @param {string} aHost
@@ -470,7 +468,6 @@
 }
 
 /**
->>>>>>> 0490218e
  * Returns the value of a CSS Property for a specific Element
  *
  * @param {ElemBase} aElement
