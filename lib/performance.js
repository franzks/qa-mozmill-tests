--- conflicted
+++ resolved
@@ -98,98 +98,9 @@
     return resultString;
   },
 
-<<<<<<< HEAD
-  /**
-   * Sum all MAPPED and HEAP ones that aren't children of other MAPPED/HEAP ones
-   *
-   * @returns Explicit allocated memory
-   * @type {integer}
-   */
-  _computeExplicit : function PerfTracer_computeExplicit() {
-    const KIND_MAPPED = Ci.nsIMemoryReporter.KIND_MAPPED;
-    const KIND_HEAP   = Ci.nsIMemoryReporter.KIND_HEAP;
-    const KIND_OTHER  = Ci.nsIMemoryReporter.KIND_OTHER;
-    
-    var mgr = Cc["@mozilla.org/memory-reporter-manager;1"].
-              getService(Ci.nsIMemoryReporterManager);
-    
-    function isPrefix(d1, d2) {
-      return d2.match(RegExp("^" + d1)) && d1 != d2;
-    }
-    
-    // Put all MAPPED reporters into an array.  And get heap-used.
-    var heapUsed = -1;
-    var e = mgr.enumerateReporters();
-    var a = [];
-    while (e.hasMoreElements()) {
-      var r = e.getNext().QueryInterface(Ci.nsIMemoryReporter);
-      if (r.kind === KIND_MAPPED) {
-        var r2 = {
-          path:   r.path,
-          amount: r.amount
-        }
-        a.push(r2);
-      }
-      else if (r.path === MEMORY_REPORTERS.HEAP_USED) {
-        heapUsed = r.amount;
-      }
-    }
-    
-    // Zero any reporter that is a child of another reporter.  Eg. if we have
-    // "explicit/a" and "explicit/a/b", remove the latter.  This is quadratic in
-    // the number of MAPPED reporters, but there shouldn't be many.
-    for (var i = 0; i < a.length; i++) {
-      for (var j = i + 1; j < a.length; j++) {
-        var r1 = a[i], r2 = a[j];
-        if (r1.path === r2.path) {
-          // Duplicates;  include both, we'll sum them.
-        }
-        else if (isPrefix(r1.path, r2.path)) {
-          // r1 is a parent of r2, zero r2.
-          r2.amount = 0;
-        }
-        else if (isPrefix(r2.path, r1.path)) {
-          // r2 is a parent of r1, zero r1.
-          r1.amount = 0;
-        }
-      }
-    }
-    
-    // Sum all the reporters and heapUsed.
-    var explicit = heapUsed;
-    for (var i = 0; i < a.length; i++) {
-      explicit += a[i].amount;
-    }
-    
-    return explicit;
-  },
-
   // PUBLIC INTERFACE
 
   /**
-   * Get a memory value from a reporter
-   *
-   * @param {string} path
-   *        Path of memory reporter (e.g. PATH_MAPPED)
-   * @returns Memory value from requested reporter, MEMORY_UNAVAILABLE if 
-   *          not found
-   * @type {number}
-   */
-  getMemory : function PerfTracer_getMemory(path) {
-    var val = MEMORY_UNAVAILABLE;
-    if (path in gMemReporters) {
-      val = gMemReporters[path].amount;
-    }
-
-    return val;
-  },
-
-  /**
-=======
-  // PUBLIC INTERFACE
-
-  /**
->>>>>>> 07d65b17
    * Clears the tracker log and starts over
    */
   clearLog : function PerfTracer_clearLog() {
